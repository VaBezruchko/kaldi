set -e
# The run_tdnn_1a.sh is a first attempt at an TDNN system, based on configs.
# It created befroe we introduced xconfigs.
# See run_tdnn_1b.sh for comparative results.


# chain_cleaned/tdnn_1a_sp: num_params=16.8M (12.7M after excluding the xent branch), average training time=71.8s per job(on Tesla K80), real-time factor=0.558894


# for x in exp/chain_cleaned/tdnn_1a_sp/decode_*; do grep WER $x/wer_* | utils/best_wer.sh ; done
#System                      tdnn_1a_sp
#WER on dev(fglarge)           3.87
#WER on dev(tglarge)           3.97
#WER on dev(tgmed)             4.95
#WER on dev(tgsmall)           5.57
#WER on dev_other(fglarge)    10.22
#WER on dev_other(tglarge)    10.79
#WER on dev_other(tgmed)      13.01
#WER on dev_other(tgsmall)    14.36
#WER on test(fglarge)          4.17
#WER on test(tglarge)          4.36
#WER on test(tgmed)            5.33
#WER on test(tgsmall)          5.93
#WER on test_other(fglarge)   10.62
#WER on test_other(tglarge)   10.96
#WER on test_other(tgmed)     13.24
#WER on test_other(tgsmall)   14.53

## how you run this (note: this assumes that the run_tdnn.sh soft link points here;
## otherwise call it directly in its location).
# by default, with cleanup:
# local/chain/run_tdnn.sh

# without cleanup:
# local/chain/run_tdnn_1a.sh  --train-set train_960 --gmm tri6b --nnet3-affix "" &

# configs for 'chain'
# this script is adapted from swbd's 7b script, but the relu-dim is larger.

# First the options that are passed through to run_ivector_common.sh
# (some of which are also used in this script directly).
stage=0
decode_nj=50
train_set=train_960_cleaned
gmm=tri6b_cleaned # the gmm for the target data
nnet3_affix=_cleaned  # cleanup affix for nnet3 and chain dirs, e.g. _cleaned

# The rest are configs specific to this script.  Most of the parameters
# are just hardcoded at this level, in the commands below.
affix=1a
tree_affix=
train_stage=-10
get_egs_stage=-10
decode_iter=

# TDNN options
# this script uses the new tdnn config generator so it needs a final 0 to reflect that the final layer input has no splicing
# training options
frames_per_eg=150
relu_dim=725
remove_egs=false
common_egs_dir=
xent_regularize=0.1
self_repair_scale=0.00001


# End configuration section.
echo "$0 $@"  # Print the command line for logging

. ./cmd.sh
. ./path.sh
. ./utils/parse_options.sh

if ! cuda-compiled; then
  cat <<EOF && exit 1
This script is intended to be used with GPUs but you have not compiled Kaldi with CUDA
If you want to use GPUs (and have them), go to src/, and configure and make on a machine
where "nvcc" is installed.
EOF
fi

# The iVector-extraction and feature-dumping parts are the same as the standard
# nnet3 setup, and you can skip them by setting "--stage 11" if you have already
# run those things.
local/nnet3/run_ivector_common.sh --stage $stage \
                                  --train-set $train_set \
                                  --gmm $gmm \
                                  --nnet3-affix "$nnet3_affix" || exit 1;

gmm_dir=exp/$gmm
ali_dir=exp/${gmm}_ali_${train_set}_sp
tree_dir=exp/chain${nnet3_affix}/tree_sp${tree_affix:+_$tree_affix}
lang=data/lang_chain
lat_dir=exp/chain${nnet3_affix}/${gmm}_${train_set}_sp_lats
dir=exp/chain${nnet3_affix}/tdnn${affix:+_$affix}_sp
train_data_dir=data/${train_set}_sp_hires
lores_train_data_dir=data/${train_set}_sp
train_ivector_dir=exp/nnet3${nnet3_affix}/ivectors_${train_set}_sp_hires

for f in $gmm_dir/final.mdl $train_data_dir/feats.scp $train_ivector_dir/ivector_online.scp \
    $lores_train_data_dir/feats.scp $ali_dir/ali.1.gz; do
  [ ! -f $f ] && echo "$0: expected file $f to exist" && exit 1
done

# Please take this as a reference on how to specify all the options of
# local/chain/run_chain_common.sh
local/chain/run_chain_common.sh --stage $stage \
                                --gmm-dir $gmm_dir \
                                --ali-dir $ali_dir \
                                --lores-train-data-dir ${lores_train_data_dir} \
                                --lang $lang \
                                --lat-dir $lat_dir \
                                --tree-dir $tree_dir || exit 1;


if [ $stage -le 14 ]; then
  mkdir -p $dir

  echo "$0: creating neural net configs";
  # create the config files for nnet initialization
  repair_opts=${self_repair_scale:+" --self-repair-scale-nonlinearity $self_repair_scale "}

  steps/nnet3/tdnn/make_configs.py $repair_opts \
    --feat-dir $train_data_dir \
    --ivector-dir $train_ivector_dir \
    --tree-dir $tree_dir \
    --relu-dim $relu_dim \
    --splice-indexes "-1,0,1 -1,0,1,2 -3,0,3 -3,0,3 -3,0,3 -6,-3,0 0" \
    --use-presoftmax-prior-scale false \
    --xent-regularize $xent_regularize \
    --xent-separate-forward-affine true \
    --include-log-softmax false \
    --final-layer-normalize-target 0.5 \
    $dir/configs || exit 1;
fi



if [ $stage -le 15 ]; then
  if [[ $(hostname -f) == *.clsp.jhu.edu ]] && [ ! -d $dir/egs/storage ]; then
    utils/create_split_dir.pl \
     /export/b0{5,6,7,8}/$USER/kaldi-data/egs/librispeech-$(date +'%m_%d_%H_%M')/s5c/$dir/egs/storage $dir/egs/storage
  fi

  touch $dir/egs/.nodelete # keep egs around when that run dies.

  steps/nnet3/chain/train.py --stage $train_stage \
    --cmd "$decode_cmd" \
    --feat.online-ivector-dir $train_ivector_dir \
    --feat.cmvn-opts "--norm-means=false --norm-vars=false" \
    --chain.xent-regularize $xent_regularize \
    --chain.leaky-hmm-coefficient 0.1 \
    --chain.l2-regularize 0.00005 \
    --chain.apply-deriv-weights false \
    --chain.lm-opts="--num-extra-lm-states=2000" \
    --egs.stage $get_egs_stage \
    --egs.opts "--frames-overlap-per-eg 0" \
    --egs.chunk-width $frames_per_eg \
    --egs.dir "$common_egs_dir" \
    --trainer.num-chunk-per-minibatch 128 \
    --trainer.frames-per-iter 1500000 \
    --trainer.num-epochs 4 \
    --trainer.optimization.num-jobs-initial 3 \
    --trainer.optimization.num-jobs-final 16 \
    --trainer.optimization.initial-effective-lrate 0.001 \
    --trainer.optimization.final-effective-lrate 0.0001 \
    --trainer.max-param-change 2 \
    --cleanup.remove-egs $remove_egs \
    --feat-dir $train_data_dir \
    --tree-dir $tree_dir \
    --lat-dir $lat_dir \
    --dir $dir  || exit 1;
fi


graph_dir=$dir/graph_tgsmall
if [ $stage -le 16 ]; then
  # Note: it might appear that this $lang directory is mismatched, and it is as
  # far as the 'topo' is concerned, but this script doesn't read the 'topo' from
  # the lang directory.
<<<<<<< HEAD
  utils/mkgraph.sh --remove-oov data/lang_test_tgsmall $dir $graph_dir
  # romove <UNK> from the graph
  fstrmsymbols --apply-to-output=true --remove-arcs=true "echo 3|" $graph_dir/HCLG.fst $graph_dir/HCLG.fst
=======
  utils/mkgraph.sh --self-loop-scale 1.0 --remove-oov data/lang_test_tgsmall $dir $graph_dir
>>>>>>> 6ffde4b4
fi


if [ $stage -le 17 ]; then
  iter_opts=
  if [ ! -z $decode_iter ]; then
    iter_opts=" --iter $decode_iter "
  fi
  rm $dir/.error 2>/dev/null || true
  for decode_set in test_clean test_other dev_clean dev_other; do
      (
      steps/nnet3/decode.sh --acwt 1.0 --post-decode-acwt 10.0 \
          --nj $decode_nj --cmd "$decode_cmd" $iter_opts \
          --online-ivector-dir exp/nnet3${nnet3_affix}/ivectors_${decode_set}_hires \
          $graph_dir data/${decode_set}_hires $dir/decode_${decode_set}${decode_iter:+_$decode_iter}_tgsmall || exit 1
      steps/lmrescore.sh --cmd "$decode_cmd" data/lang_test_{tgsmall,tgmed} \
          data/${decode_set}_hires $dir/decode_${decode_set}${decode_iter:+_$decode_iter}_{tgsmall,tgmed} || exit 1
      steps/lmrescore_const_arpa.sh \
          --cmd "$decode_cmd" data/lang_test_{tgsmall,tglarge} \
          data/${decode_set}_hires $dir/decode_${decode_set}${decode_iter:+_$decode_iter}_{tgsmall,tglarge} || exit 1
      steps/lmrescore_const_arpa.sh \
          --cmd "$decode_cmd" data/lang_test_{tgsmall,fglarge} \
          data/${decode_set}_hires $dir/decode_${decode_set}${decode_iter:+_$decode_iter}_{tgsmall,fglarge} || exit 1
      ) || touch $dir/.error &
  done
  wait
  [ -f $dir/.error ] && echo "$0: there was a problem while decoding" && exit 1
fi

exit 0;<|MERGE_RESOLUTION|>--- conflicted
+++ resolved
@@ -178,13 +178,7 @@
   # Note: it might appear that this $lang directory is mismatched, and it is as
   # far as the 'topo' is concerned, but this script doesn't read the 'topo' from
   # the lang directory.
-<<<<<<< HEAD
   utils/mkgraph.sh --remove-oov data/lang_test_tgsmall $dir $graph_dir
-  # romove <UNK> from the graph
-  fstrmsymbols --apply-to-output=true --remove-arcs=true "echo 3|" $graph_dir/HCLG.fst $graph_dir/HCLG.fst
-=======
-  utils/mkgraph.sh --self-loop-scale 1.0 --remove-oov data/lang_test_tgsmall $dir $graph_dir
->>>>>>> 6ffde4b4
 fi
 
 
