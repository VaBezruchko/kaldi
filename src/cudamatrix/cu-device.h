--- conflicted
+++ resolved
@@ -90,13 +90,6 @@
     return ans;
   }
 
-<<<<<<< HEAD
-  static inline int32 GetCurrentDeviceId() {
-    return device_id_;
-  }
-
-=======
->>>>>>> 1f357ceb
   inline cublasHandle_t GetCublasHandle() { return cublas_handle_; }
   inline cusparseHandle_t GetCusparseHandle() { return cusparse_handle_; }
   inline curandGenerator_t GetCurandHandle() { return curand_handle_; }
@@ -161,13 +154,6 @@
   ///  "no"       -- Run on CPU.
   void SelectGpuId(std::string use_gpu);
 
-<<<<<<< HEAD
-  /// when device_id < 0, use CPU
-  /// otherwise, select the specified GPU
-  void SelectGpuDevice(int device_id);
-
-=======
->>>>>>> 1f357ceb
   // Select a specific GPU for computation. Will reuse the existing Cuda Context
   // for that device. Initialize the necessary handles for GPU use (e.g. cublas
   // handle)
@@ -371,19 +357,10 @@
 inline cusparseHandle_t GetCusparseHandle() { 
   return CuDevice::Instantiate().GetCusparseHandle(); 
 }
-<<<<<<< HEAD
 
 inline curandGenerator_t GetCurandHandle() { 
   return CuDevice::Instantiate().GetCurandHandle(); 
 }
-
-=======
-
-inline curandGenerator_t GetCurandHandle() { 
-  return CuDevice::Instantiate().GetCurandHandle(); 
-}
-
->>>>>>> 1f357ceb
 
 }  // namespace kaldi
 
