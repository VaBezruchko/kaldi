// nnet3/natural-gradient-online.h

// Copyright 2013-2015   Johns Hopkins University (author: Daniel Povey)

// See ../../COPYING for clarification regarding multiple authors
//
// Licensed under the Apache License, Version 2.0 (the "License");
// you may not use this file except in compliance with the License.
// You may obtain a copy of the License at
//
//  http://www.apache.org/licenses/LICENSE-2.0
//
// THIS CODE IS PROVIDED *AS IS* BASIS, WITHOUT WARRANTIES OR CONDITIONS OF ANY
// KIND, EITHER EXPRESS OR IMPLIED, INCLUDING WITHOUT LIMITATION ANY IMPLIED
// WARRANTIES OR CONDITIONS OF TITLE, FITNESS FOR A PARTICULAR PURPOSE,
// MERCHANTABLITY OR NON-INFRINGEMENT.
// See the Apache 2 License for the specific language governing permissions and
// limitations under the License.

#ifndef KALDI_NNET3_NATURAL_GRADIENT_ONLINE_H_
#define KALDI_NNET3_NATURAL_GRADIENT_ONLINE_H_

#include "base/kaldi-common.h"
#include "matrix/matrix-lib.h"
#include "cudamatrix/cu-matrix-lib.h"
#include "thread/kaldi-mutex.h"

#include <iostream>

namespace kaldi {
namespace nnet3 {


/**
   Keywords for search: natural gradient, naturalgradient, NG-SGD

   This method is explained in the paper
   "Parallel training of DNNs with Natural Gradient and Parameter Averaging"
   by D. Povey, X. Zhang and S. Khudanpur, ICLR Workshop, 2015, where
   it is referred to as online NG-SGD.  Note that the method exported
   from this header is just the core of the algorithm, and some outer-level parts
   of it are implemented in class NaturalGradientAffineComponent.

  The rest of this extended comment describes the way we keep updated an estimate
  of the inverse of a scatter matrix, in an online way.  This is the same as the
  estimation of one of the A or B quantities in the paper.  This comment is slightly
  redundant with the paper- actually it precedes the paper- but we keep it in case it
  is useful in understanging our method.

  We consider the problem of doing online estimation of a (scaled-identity plus low-rank)
  approximation of a Fisher matrix... since the Fisher matrix is a scatter of vector-valued derivatives
  and we will be given the derivatives (or at least terms in a factorization of the derivatives
  which need not concern us right now), we can just think of the present task as being
  the online accumulation of a (low-rank plus scaled-identity) approximation to a variance
  of a distribution with mean zero.

  Later on we'll think about how to get easy access to the inverse of this approximate
  variance, which is what we really need.

  Our approximation to the Fisher matrix (the scatter of derivatives) will be of the following form
  (and just think of this as an approximate variance matrix of some arbitrary quantities).

     F_t =(def) R_t^T D_t R_t + \rho_t I

  (t is the minibatch index), where R_t is an R by D matrix with orthonormal
  rows (1 <= R < D is our chosen rank), D_t is a positive-definite diagonal matrix, and
  \rho_t > 0.  Suppose the dimension of F_t is D.  Let the vectors whose variance
  we are approximating be provided in minibatches of size M (M can vary from
  iteration to iteration, but it won't vary in the normal case, so we omit the
  subscript t).  The batch of gradients is given as X_t \in Re^{M \times D},
  i.e. each row is one of the vectors whose scatter we're estimating.  On the
  t'th iteration, define the scatter S_t of the input vectors X_t as:

     S_t =(def) 1/N X_t^T X_t           (eqn:St)

  (where N is the minibatch size).  Be careful not to confuse the rank R with
  with input X_t (we would typeface X_t in bold if this were not plain text, to
  make the distinction clearer).  We want F_t to approach some kind of
  time-weighted average of the S_t quantities, to the extent permitted by the
  limitation of the rank R.  We want the F_t quantities to stay "fresh" (since
  we'll be doing this in a SGD context and the parameters will be slowly
  changing).  We use a constant 0 < \eta < 1 to control the updating rate.  Our
  update for R_t is based on the power method.  Define the smoothed scatter

   T_t =(def) \eta S_t + (1-\eta) F_t

  we'll use this in place of the observed scatter S_t, to slow down the update.
  Defining

   Y_t =(def) R_t T_t

  which can be expanded as follows:
       Y_t = R_t ( \eta S_t + (1-\eta) F_t )
           = R_t ( \eta S_t + (1-\eta) (R_t^T D_t R_t + \rho_t I) )
           = R_t ( \eta S_t + (1-\eta) (R_t^T D_t R_t + \rho_t I) )
           = \eta R_t S_t + (1-\eta) (D_t + \rho_t I) R_t

  It is useful to think of Y_t as having each of the top eigenvectors of the
  scatter scaled by the corresponding eigenvalue \lambda_i.
  We compute the following R by R matrix:
    Z_t =(def) Y_t Y_t^T
  and do the symmetric eigenvalue decomposition
    Z_t = U_t C_t U_t^T
  where C_t is diagonal and U_t orthogonal; the diagonal elements of C_t will be
  positive (since \rho_t > 0, T_t is positive definite; since R_t has full row rank
  and T_t is positive definite, Y_t has full row rank; hence Z_t is positive definite).
  The diagonal elements of C_t can be thought of as corresponding to the squares of
  our current estimate of the top eigenvalues of the scatter matrix.
  [we should check that no element of C_t is <= 0.]

  It is easy to show that C_t^{-0.5} U_t^T Z_t U_t C_t^{-0.5} = I, so
     (C_t^{-0.5} U_t^T Y_t) (Y_t^T U_t C_t^{-0.5}) = I.  Define
    R_{t+1} =(def) C_t^{-0.5} U_t^T Y_t

  and it's clear that R_{t+1} R_{t+1}^T = I.
  We will set
     D_{t+1} =(def) C_t^{0.5} - \rho_{t+1} I             (eqn:dt1)

  which ensures that for each row r of R_{t+1}, the variance of our scatter
  matrix F_{t+1} will be the square root of the corresponding diagonal element
  of C_t.  This makes sense because, as we have pointed out, the diagonal
  elements of C_t can be thought of as corresponding to squared eigenvalues.
  But a proper treatment of this would require convergence analysis that would
  get quite complicated.  We will choose \rho_{t+1} in order to ensure that
  tr(F_{t+1}) = tr(T_t).

  For any t,
     tr(F_t) = D \rho_t + tr(D_t)
     tr(T_t) = \eta tr(S_t) + (1-\eta) tr(F_t)
             = \eta tr(S_t) + (1-\eta) (D \rho_t + tr(D_t))
  Expanding out D_{t+1} from (eqn:dt1) in the expression for tr(F_{t+1}) below:
      tr(F_{t+1})  = D \rho_{t+1} +  tr(D_{t+1})
      tr(F_{t+1})  = D \rho_{t+1} +  tr(C_t^{0.5} - \rho_{t+1} I)
                   = (D - R) \rho_{t+1} + tr(C_t^{0.5})
   and equating tr(F_{t+1}) with T_t (since F_{t+1} is supposed to be a low-rank
   approximation to T_t), we have
                          tr(F_{t+1}) = tr(T_t)
  (D - R) \rho_{t+1} + tr(C_t^{0.5})  = \eta tr(S_t) + (1-\eta) (D \rho_t + tr(D_t))

  Solving for \rho_{t+1},
       \rho_{t+1} = 1/(D - R) (\eta tr(S_t) + (1-\eta)(D \rho_t + tr(D_t)) - tr(C_t^{0.5})).   (eqn:rhot1)

  Note that it is technically possible that diagonal elements of
  of D_{t+1} may be negative, but we can still show that F_{t+1} is strictly
  positive definite if F_t was strictly positive definite.

  If the quantities for which we are computing the Fisher matrix are all zero
  for some, reason, the sequence of F_t will geometrically approach zero, which
  would cause problems with inversion; to prevent this happening, after setting
  D_{t+1} and \rho_{t+1} as above, we floor \rho_{t+1} to a small value (like
  1.0e-10).

  OK, we have described the updating of R_t, D_t and \rho_t.  Next, we need to
  figure out how to efficiently multiply by the inverse of F_t.  Our experience
  from working with the old preconditioning method was that it's best not to use
  the inverse of the Fisher matrix itself, but a version of the Fisher matrix
  that's smoothed with some constant times the identity.  Below, (\alpha is a
  configuration value, e.g. 4.0 seemed to work well).  The following formula is
  designed to ensure that the smoothing varies proportionally with the scale of F_t:

        G_t =(def) F_t +  \alpha/D tr(F_t) I
            =     R_t^T D_t R_t + (\rho_t + \alpha/D tr(F_t)) I
            =     R_t^T D_t R_t + \beta_t I
  where
    \beta_t =(def) \rho_t + \alpha/D tr(F_t)
            =      \rho_t(1+\alpha) + \alpha/D tr(D_t)       (eqn:betat2)

  Define
     \hat{X}_t =(def)  \beta_t X_t G_t^{-1}.
  the factor of \beta_t is inserted arbitrarily as it just happens to be convenient
  to put unit scale on X_t in the formula for \hat{X}_t; it will anyway be canceled out
  in the next step.  Then our final preconditioned minibatch of vectors is:
     \bar{X}_t = \gamma_t \hat{X}_t
  where
     \gamma_t = sqrt(tr(X_t X_t^T)  / tr(\hat{X}_t \hat{X}_t^T).
  The factor of \gamma ensures that \bar{X}_t is scaled to have the same overall
  2-norm as the input X_t.  We found in previous versions of this method that this
  rescaling was helpful, as otherwise there are certain situations (e.g. at the
  start of training) where the preconditioned derivatives can get very large.  Note
  that this rescaling introduces a small bias into the training, because now the
  scale applied to a given sample depends on that sample itself, albeit in an
  increasingly diluted way as the minibatch size gets large.

  To efficiently compute G_t^{-1}, we will use the Woodbury matrix identity.
  Writing the Woodbury formula for the symmetric case,
    (A + U D U^T)^{-1} = A^{-1} - A^{-1} U (D^{-1} + U^T A^{-1} U)^{-1} U^T A^{-1}
  Substituting A = \beta_t I, D = D_t and U = R_t^T, this becomes
       G_t^{-1} = 1/\beta_t I - 1/\beta_t^2 R_t^T (D_t^{-1} + 1/\beta_t I)^{-1} R_t
                = 1/\beta_t (I - R_t^T E_t R_t)
  where
        E_t =(def)  1/\beta_t (D_t^{-1} + 1/\beta_t I)^{-1},         (eqn:etdef)
  so
    e_{tii} =   1/\beta_t * 1/(1/d_{tii} + 1/\beta_t)                (eqn:tii)
            =   1/(\beta_t/d_{tii} + 1)

  We would like an efficient-to-compute expression for \hat{X}_t, without too many separate
  invocations of kernels on the GPU.
     \hat{X}_t = \beta_t X_t G_t^{-1}
         = X_t - X_t R_t^T E_t R_t
  For efficient operation on the GPU, we want to reduce the number of high-dimensional
  operations that we do (defining "high-dimension" as anything involving D or M, but not
  R, since R is likely small, such as 20).  We define
     W_t =(def)  E_t^{0.5} R_t.
  We will actually be storing W_t on the GPU rather than R_t, in order to reduce the
  number of operations on the GPU.  We can now write:

        \hat{X}_t = X_t - X_t W_t^T W_t       (eqn:pt2)

  The following, which we'll compute on the GPU, are going to be useful in computing
  quantities like Z_t:

     H_t =(def) X_t W_t^T     (dim is N by R)
     J_t =(def) H_t^T X_t     (dim is R by D)
         =      W_t X_t^T X_t
     K_t =(def) J_t J_t^T     (dim is R by R, symmetric).. transfer this to CPU.
     L_t =(def) H_t^T H_t     (dim is R by R, symmetric).. transfer this to CPU.
         =      W_t X_t^T X_t W_t^T
     Note: L_t may also be computed as
     L_t = J_t W_t^T
     which may be more efficient if D < N.

  Note: after we have computed H_t we can directly compute
     \hat{X}_t = X_t - H_t W_t

  We need to determine how Y_t and Z_t relate to the quantities we just defined.
  First, we'll expand out H_t, J_t, K_t and L_t in terms of the more fundamental quantities.
     H_t = X_t R_t^T E_t^{0.5}
     J_t = E_t^{0.5} R_t X_t^T X_t
     K_t = E_t^{0.5} R_t X_t^T X_t X_t^T X_t R_t^T E_t^{0.5}
     L_t = E_t^{0.5} R_t X_t^T X_t R_t^T E_t^{0.5}

  we wrote above that
      Y_t = \eta R_t S_t + (1-\eta) (D_t + \rho_t I) R_t
  so
      Y_t = \eta/N R_t X_t^T X_t   + (1-\eta) (D_t + \rho_t I) R_t
          = \eta/N E_t^{-0.5} J_t  + (1-\eta) (D_t + \rho_t I) R_t     (eqn:yt)
  We will expand Z_t using the expression for Y_t in the line above:
      Z_t = Y_t Y_t^T
          =  (\eta/N)^2 E_t^{-0.5} J_t J_t^T E_t^{-0.5}
            +(\eta/N)(1-\eta) E_t^{-0.5} J_t R_t^T (D_t + \rho_t I)
            +(\eta/N)(1-\eta) (D_t + \rho_t I) R_t J_t^T E_t^{-0.5}
            +(1-\eta)^2 (D_t + \rho_t I)^2
          = (\eta/N)^2 E_t^{-0.5} K_t E_t^{-0.5}
           +(\eta/N)(1-\eta) E_t^{-0.5} L_t E_t^{-0.5} (D_t + \rho_t I)
           +(\eta/N)(1-\eta) (D_t + \rho_t I) E_t^{-0.5} L_t E_t^{-0.5}
           +(1-\eta)^2 (D_t + \rho_t I)^2                              (eqn:Zt)
  We compute Z_t on the CPU using the expression above, and then do the symmetric
  eigenvalue decomposition (also on the CPU):
      Z_t = U_t C_t U_t^T.
  and we make sure the eigenvalues are sorted from largest to smallest, for
  reasons that will be mentioned later.

  Mathematically, no diagonal element of C_t can be less than (1-\eta)^2
  \rho_t^2, and since negative or zero elements of C_t would cause us a problem
  later, we floor C_t to this value.  (see below regarding how we ensure R_{t+1}
  has orthonormal rows).

  We will continue the discussion below regarding what we do with C_t and U_t.
  Next, we need to digress briefly and describe how to compute
  tr(\hat{X}_t \hat{X}_t^T) and tr(X_t X_t^2), since these appear in expressions for
  \gamma_t (needed to produce the output \bar{X}_t), and for \rho_{t+1}.  It happens
  that we need, for purposes of appying "max_change" in the neural net code, the
  squared 2-norm of each row of the output \bar{X}_t.  In order to be able to compute
  \gamma_t, it's most convenient to compute this squared row-norm for each row
  of \hat{X}_t, as a vector, to compute tr(\hat{X}_t \hat{X}_t^2) from this vector as its sum, and
  to then work back to compute tr(X_t X_t^2) from the relation between \hat{X}_t and
  X_t.  We can then scale the row-norms we computed for \hat{X}_t, so they apply to
  \bar{X}_t.

  For current purposes, you can imagine that we computed tr(\hat{X}_t \hat{X}_t^T) directly.
  Using (from eqn:pt2)
      \hat{X}_t = X_t - X_t W_t^T W_t,
  we can expand tr(\hat{X}_t \hat{X}_t^T) as:
   tr(\hat{X}_t \hat{X}_t^T) = tr(X_t X_t^T) + tr(X_t W_t^T W_t W_t^T W_t X_t^T)
                  - 2 tr(X_t W_t^T W_t X_t^T)
                 = tr(X_t X_t^T) + tr(W_t X_t^T X_t W_t^T W_t W_t^T)
                  - 2 tr(W_t X_t^T X_t W_t^T)
                 = tr(X_t X_t^T) + tr(L_t W_t W_t^T) - 2 tr(L_t)
                 = tr(X_t X_t^T) + tr(L_t E_t) - 2 tr(L_t)
  and all quantities have already been computed (or are quick to compute, such as
  the small traces on the right), except tr(X_t X_t^T), so we can write

    tr(X_t X_t^T) = tr(\hat{X}_t \hat{X}_t^T) - tr(L_t E_t) + 2 tr(L_t)
  and the above expression can be used to obtain tr(X_t X_t^2).
  We can then do
     \gamma_t <-- sqrt(tr(X_t X_t^T)  / tr(\hat{X}_t \hat{X}_t^T)).
  (or one if the denominator is zero), and then
      \bar{X}_t <-- \gamma_t \hat{X}_t
  We can then output the per-row squared-l2-norms of Q by scaling those we
  computed from P by \gamma_t^2.

  OK, the digression on how to compute \gamma_t and tr(X_t X_t^T) is over.
  We now return to the computation of R_{t+1}, W_{t+1}, \rho_{t+1}, D_{t+1} and E_{t+1}.

  We found above in (eqn:rhot1)
     \rho_{t+1} = 1/(D - R) (\eta tr(S_t) + (1-\eta)(D \rho_t + tr(D_t)) - tr(C_t^{0.5})).
  Expanding out S_t from its definition in (eqn:St),
     \rho_{t+1} = 1/(D - R) (\eta/N tr(X_t X_t^T) + (1-\eta)(D \rho_t + tr(D_t)) - tr(C_t^{0.5})).
  We can compute this directly as all the quantities involved are already known
  or easy to compute.
  Next, from (eqn:dt1), we compute
     D_{t+1} = C_t^{0.5} - \rho_{t+1} I
  At this point if \rho_{t+1} is smaller than some small value \epsilon, e.g. 1.0e-10, we
  set it to \epsilon; as mentioned, we do this to stop F_t approaching zero if all inputs
  are zero.  Next, if any diagonal element D_{t+1,i,i} has absolute value less
  than \epsilon, we set it to +\epsilon.  This is to ensure that diagonal
  elements of E are never zero, which would cause problems.

  Next, we compute (from eqn:betat2, eqn:etdef, eqn:tii),
        \beta_{t+1} = \rho_{t+1} (1+\alpha) + \alpha/D tr(D_{t+1})
            E_{t+1} = 1/\beta_{t+1} (D_{t+1}^{-1} + 1/\beta_{t+1} I)^{-1},
 i.e.:      e_{tii} = 1/(\beta_{t+1}/d_{t+1,ii} + 1)

 We'll want to store D_{t+1}.  We next want to compute W_{t+1}.

  Before computing W_{t+1}, we need to find an expression for
     R_{t+1} = C_t^{-0.5} U_t^T Y_t
   Expanding out Y_t using the expression in (eqn:yt),
     R_{t+1} = C_t^{-0.5} U_t^T  (\eta/N E_t^{-0.5} J_t  + (1-\eta) (D_t + \rho_t I) R_t)
             =  (\eta/N C_t^{-0.5} U_t^T E_t^{-0.5})  J_t
               +((1-\eta) C_t^{-0.5} U_t^T (D_t + \rho_t I) E_t^{-0.5}) W_t

   What we actually want is W_{t+1} = E_{t+1}^{0.5} R_{t+1}:
     W_{t+1} = (\eta/N E_{t+1}^{0.5} C_t^{-0.5} U_t^T E_t^{-0.5}) J_t
              +((1-\eta) E_{t+1}^{0.5} C_t^{-0.5} U_t^T (D_t + \rho_t I) E_t^{-0.5}) W_t
   and to minimize the number of matrix-matrix multiplies we can factorize this as:
     W_{t+1} = A_t B_t
        A_t = (\eta/N) E_{t+1}^{0.5} C_t^{-0.5} U_t^T E_t^{-0.5}
        B_t = J_t + (1-\eta)/(\eta/N) (D_t + \rho_t I) W_t
   [note: we use the fact that (D_t + \rho_t I) and E_t^{-0.5} commute because
    they are diagonal].

  A_t is computed on the CPU and transferred from there to the GPU, B_t is
  computed on the PGU, and the multiplication of A_t with B_t is done on the GPU.

   * Keeping R_t orthogonal *

   Our method requires the R_t matrices to be orthogonal (which we define to
   mean that R_t R_t^T = I).  If roundoff error causes this equality to be
   significantly violated, it could cause a problem for the stability of our
   method.  We now address our method for making sure that the R_t values stay
   orthogonal.  We do this in the algorithm described above, after creating
   W_{t+1}.  This extra step is only executed if the condition number of C_t
   (i.e. the ratio of its largest to smallest diagonal element) exceeds a
   specified threshold, such as 1.0e+06 [this is tested before applying the
   floor to C_t].  The threshold was determined empirically by finding the
   largest value needed to ensure a certain level of orthogonality in R_{t+1}.
   For purposes of the present discussion, since R_{t+1} is not actually stored,
   define it as E_{t+1}^{-0.5} W_{t+1}.  Define the following (and we will
   just use t instead of t+1 below, as all quantities have the same subscript):

      O_t =(def) R_t R_t^T
          =  E_t^{-0.5} W_t W_t^T E_t^{-0.5}

   (and we would compute this by computing W_t W_t^T on the GPU, transferring
   it to the CPU, and doing the rest there).  If O_t is not sufficiently close
   to the unit matrix, we can re-orthogonalize as follows:
   Do the Cholesky decomposition
      O_t = C C^T
   Clearly C^{-1} O_t C^{-T} = I, so if we correct R_t with:
      R_t <-- C^{-1} R_t
   we can ensure orthogonality.  If R_t's first k rows are orthogonal, this
   transform will not affect them, because of its lower-triangular
   structure... this is good because (thanks to the eigenvalue sorting), the
   larger eigenvectors are first and it is more critical to keep them pointing
   in the same direction.  Any loss of orthogonality will be dealt with by
   modifying the smaller eigenvectors.
   As a modification to W_t, this would be:
      W_t <-- (E_t^{0.5} C^{-1} E_t^{-0.5}) W_t,
   and the matrix in parentheses is computed on the CPU, transferred to the
   GPU, and the multiplication is done there.


   * Initialization *

   Now, a note on what we do on time t = 0, i.e. for the first minibatch.  We
   initialize X_0 to the top R eigenvectors of 1/N X_0 X_0^T, where N is the
   minibatch size (num-rows of R0).  If L is the corresponding RxR diagonal
   matrix of eigenvalues, then we will set D_0 = L - \rho_0 I.  We set \rho_0
   to ensure that
                      tr(F_0) = 1/N tr(X_0 X_0^T),
           tr(D_0) - \rho_0 D = 1/N tr(X_0 X_0^T),
  tr(L) + \rho_0 R - \rho_0 D = 1/N tr(X_0 X_0^T)
                       \rho_0 = (1/N tr(X_0 X_0^T) - tr(L)) / (D - R)

   We then floor \rho_0 to \epsilon (e.g. 1.0e-10) and also floor the
   diagonal elements of D_0 to \epsilon; this ensures that we won't
   crash for zero inputs.

   A note on multi-threading.  This technique was really designed for use
   with a GPU, where we won't have multi-threading, but we want it to work
   also on a CPU, where we may have multiple worker threads.
   Our approach is as follows (we do this when we're about to start updating
   the parameters R_t, D_t, \rho_t and derived quantities):

    For time t > 0 (where the matrices are already initialized), before starting
    the part of the computation that updates the parameters (R_t, D_t, \rho_t and
    derived quantities), we try to lock a mutex that guards the OnlinePreconditioner.
    If we can lock it right away, we go ahead and do the update, but if not,
    we just abandon the attempt to update those quantities.

    We will have another mutex to ensure that when we access quantities like
    W_t, \rho_t they are all "in sync" (and we don't access them while they are
    being written by another thread).  This mutex will only be locked for short
    periods of time.

   Note: it might be a good idea to make sure that the R_t still retain orthonormal
   rows even in the presence of roundoff, without errors accumulating.  My instinct
   is that this isn't going to be a problem.
 */


class OnlineNaturalGradient {
 public:
  OnlineNaturalGradient();

  void SetRank(int32 rank);
  void SetUpdatePeriod(int32 update_period);
  // num_samples_history is a time-constant (in samples) that determines eta.
  void SetNumSamplesHistory(BaseFloat num_samples_history);
  void SetAlpha(BaseFloat alpha);
  void TurnOnDebug() { self_debug_ = true; }
  BaseFloat GetNumSamplesHistory() const { return num_samples_history_; }
  BaseFloat GetAlpha() const { return alpha_; }
  int32 GetRank() const { return rank_; }
  int32 GetUpdatePeriod() const { return update_period_; }

  // The "R" pointer is both the input (R in the comment) and the output (P in
  // the comment; equal to the preconditioned directions before scaling by
  // gamma).  If the pointer "row_prod" is supplied, it's set to the inner product
  // of each row of the preconditioned directions P, at output, with itself.
  // You would need to apply "scale" to R and "scale * scale" to row_prod, to
  // get the preconditioned directions; we don't do this ourselves, in order to
  // save CUDA calls.
  void PreconditionDirections(CuMatrixBase<BaseFloat> *R,
                              CuVectorBase<BaseFloat> *row_prod,
                              BaseFloat *scale);

  // Copy constructor.
  explicit OnlineNaturalGradient(const OnlineNaturalGradient &other);
  // Assignent operator
  OnlineNaturalGradient &operator = (const OnlineNaturalGradient &other);
 private:

  // This does the work of PreconditionDirections (the top-level
  // function handles some multithreading issues and then calls this function).
  // Note: WJKL_t (dimension 2*R by D + R) is [ W_t L_t; J_t K_t ].
  void PreconditionDirectionsInternal(const int32 t,
                                      const BaseFloat rho_t,
                                      const Vector<BaseFloat> &d_t,
                                      CuMatrixBase<BaseFloat> *WJKL_t,
                                      CuMatrixBase<BaseFloat> *X_t,
                                      CuVectorBase<BaseFloat> *row_prod,
                                      BaseFloat *scale);

  void ComputeEt(const VectorBase<BaseFloat> &d_t,
                 BaseFloat beta_t,
                 VectorBase<BaseFloat> *e_t,
                 VectorBase<BaseFloat> *sqrt_e_t,
                 VectorBase<BaseFloat> *inv_sqrt_e_t) const;

  void ComputeZt(int32 N,
                 BaseFloat rho_t,
                 const VectorBase<BaseFloat> &d_t,
                 const VectorBase<BaseFloat> &inv_sqrt_e_t,
                 const MatrixBase<BaseFloat> &K_t,
                 const MatrixBase<BaseFloat> &L_t,
                 SpMatrix<double> *Z_t) const;
  // Computes W_{t+1}.  Overwrites J_t.
  void ComputeWt1(int32 N,
                  const VectorBase<BaseFloat> &d_t,
                  const VectorBase<BaseFloat> &d_t1,
                  BaseFloat rho_t,
                  BaseFloat rho_t1,
                  const MatrixBase<BaseFloat> &U_t,
                  const VectorBase<BaseFloat> &sqrt_c_t,
                  const VectorBase<BaseFloat> &inv_sqrt_e_t,
                  const CuMatrixBase<BaseFloat> &W_t,
                  CuMatrixBase<BaseFloat> *J_t,
                  CuMatrixBase<BaseFloat> *W_t1) const;

  // This function is called if C_t has high condition number; it makes sure
  // that R_{t+1} is orthogonal.  See the section in the extended comment above
  // on "keeping R_t orthogonal".
  void ReorthogonalizeXt1(const VectorBase<BaseFloat> &d_t1,
                          BaseFloat rho_t1,
                          CuMatrixBase<BaseFloat> *W_t1,
                          CuMatrixBase<BaseFloat> *temp_W,
                          CuMatrixBase<BaseFloat> *temp_O);

  void Init(const CuMatrixBase<BaseFloat> &R0);

  // Initialize to some small 'default' values, called from Init().  Init() then
  // does a few iterations of update with the first batch's data to give more
  // reasonable values.
  void InitDefault(int32 D);

  // initializes R, which is assumed to have at least as many columns as rows,
  // to a specially designed matrix with orthonormal rows, that has no zero rows
  // or columns.
  static void InitOrthonormalSpecial(CuMatrixBase<BaseFloat> *R);

  // Returns the learning rate eta as the function of the number of samples
  // (actually, N is the number of vectors we're preconditioning, which due to
  // context is not always exactly the same as the number of samples).  The
  // value returned depends on num_samples_history_.
  BaseFloat Eta(int32 N) const;


  // Configuration values:

  // The rank of the correction to the unit matrix (e.g. 20).
  int32 rank_;

  // After a few initial iterations of updating whenever we can, we start only
  // updating the Fisher-matrix parameters every "update_period_" minibatches;
  // this saves time.
  int32 update_period_;

  // num_samples_history_ determines the value of eta, which in turn affects how
  // fast we update our estimate of the covariance matrix.  We've done it this
  // way in order to make it easy to have a single configuration value that
  // doesn't have to be changed when we change the minibatch size.
  BaseFloat num_samples_history_;

  // alpha controls how much we smooth the Fisher matrix with the unit matrix.
  // e.g. alpha = 4.0.
  BaseFloat alpha_;

  // epsilon is an absolute floor on the unit-matrix scaling factor rho_t in our
  // Fisher estimate, which we set to 1.0e-10.  We don't actually make this
  // configurable from the command line.  It's needed to avoid crashes on
  // all-zero inputs.
  BaseFloat epsilon_;

  // delta is a relative floor on the unit-matrix scaling factor rho_t in our
  // Fisher estimate, which we set to 1.0e-05: this is relative to the largest
  // value of D_t.  It's needed to control roundoff error.
  BaseFloat delta_;

  // t is a counter that measures how many updates we've done.
  int32 t_;

  // This keeps track of how many minibatches we've skipped updating the parameters,
  // since the most recent update; it's used in enforcing "update_period_", which
  // is a mechanism to avoid spending too much time updating the subspace (which can
  // be wasteful).
  int32 num_updates_skipped_;

  // If true, activates certain checks.
  bool self_debug_;

  CuMatrix<BaseFloat> W_t_;
  BaseFloat rho_t_;
  Vector<BaseFloat> d_t_;


  // Used to prevent parameters being read or written in an inconsistent state.
  Mutex read_write_mutex_;

  // This mutex is used to control which thread gets to update the
  // parameters, in multi-threaded code.
  Mutex update_mutex_;
<<<<<<< HEAD

};

=======


};


>>>>>>> 7daafae4
} // namespace nnet3
} // namespace kaldi


#endif<|MERGE_RESOLUTION|>--- conflicted
+++ resolved
@@ -561,17 +561,8 @@
   // This mutex is used to control which thread gets to update the
   // parameters, in multi-threaded code.
   Mutex update_mutex_;
-<<<<<<< HEAD
-
 };
 
-=======
-
-
-};
-
-
->>>>>>> 7daafae4
 } // namespace nnet3
 } // namespace kaldi
 
