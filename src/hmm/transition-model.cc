// hmm/transition-model.cc

// Copyright 2009-2012  Microsoft Corporation  Johns Hopkins University (Author: Daniel Povey)
//        Johns Hopkins University (author: Guoguo Chen)

// Licensed under the Apache License, Version 2.0 (the "License");
// you may not use this file except in compliance with the License.
// You may obtain a copy of the License at
//
//  http://www.apache.org/licenses/LICENSE-2.0
//
// THIS CODE IS PROVIDED *AS IS* BASIS, WITHOUT WARRANTIES OR CONDITIONS OF ANY
// KIND, EITHER EXPRESS OR IMPLIED, INCLUDING WITHOUT LIMITATION ANY IMPLIED
// WARRANTIES OR CONDITIONS OF TITLE, FITNESS FOR A PARTICULAR PURPOSE,
// MERCHANTABLITY OR NON-INFRINGEMENT.
// See the Apache 2 License for the specific language governing permissions and
// limitations under the License.

#include <vector>
#include "hmm/transition-model.h"
#include "tree/context-dep.h"

namespace kaldi {

void TransitionModel::ComputeTriples(const ContextDependency &ctx_dep) {
  const std::vector<int32> &phones = topo_.GetPhones();
  std::vector<std::vector<std::pair<int32, int32> > > pdf_info;
  KALDI_ASSERT(!phones.empty());
  std::vector<int32> num_pdf_classes( 1 + *std::max_element(phones.begin(), phones.end()), -1);
  for (size_t i = 0; i < phones.size(); i++)
    num_pdf_classes[phones[i]] = topo_.NumPdfClasses(phones[i]);
  ctx_dep.GetPdfInfo(phones, num_pdf_classes, &pdf_info);
  // pdf_info is list indexed by pdf of which (phone, pdf_class) it
  // can correspond to.

  std::map<std::pair<int32, int32>, std::vector<int32> > to_hmm_state_list;
  // to_hmm_state_list is a map from (phone, pdf_class) to the list
  // of hmm-states in the HMM for that phone that that (phone, pdf-class)
  // can correspond to.
  for (size_t i = 0; i < phones.size(); i++) {  // setting up to_hmm_state_list.
    int32 phone = phones[i];
    const HmmTopology::TopologyEntry &entry = topo_.TopologyForPhone(phone);
    for (int32 j = 0; j < static_cast<int32>(entry.size()); j++) {  // for each state...
      int32 pdf_class = entry[j].pdf_class;
      if (pdf_class != kNoPdf) {
        to_hmm_state_list[std::make_pair(phone, pdf_class)].push_back(j);
      }
    }
  }
  for (int32 pdf = 0; pdf < static_cast<int32>(pdf_info.size()); pdf++) {
    for (size_t j = 0; j < pdf_info[pdf].size(); j++) {
      int32 phone = pdf_info[pdf][j].first,
          pdf_class = pdf_info[pdf][j].second;
      const std::vector<int32> &state_vec = to_hmm_state_list[std::make_pair(phone, pdf_class)];
      KALDI_ASSERT(!state_vec.empty());
      // state_vec is a list of the possible HMM-states that emit this
      // pdf_class.
      for (size_t k = 0; k < state_vec.size(); k++) {
        int32 hmm_state = state_vec[k];
        triples_.push_back(Triple(phone, hmm_state, pdf));
      }
    }
  }

  // now triples_ is populated with all possible triples of (phone, hmm_state, pdf).
  std::sort(triples_.begin(), triples_.end());  // sort to enable reverse lookup.
  // this sorting defines the transition-ids.
}

void TransitionModel::ComputeDerived() {
  state2id_.resize(triples_.size()+2);  // indexed by transition-state, which
  // is one based, but also an entry for one past end of list.

  int32 cur_transition_id = 1;
  num_pdfs_ = 0;
  for (int32 tstate = 1;
      tstate <= static_cast<int32>(triples_.size()+1);  // not a typo.
      tstate++) {
    state2id_[tstate] = cur_transition_id;
    if (static_cast<size_t>(tstate) <= triples_.size()) {
      int32 phone = triples_[tstate-1].phone,
          hmm_state = triples_[tstate-1].hmm_state,
          pdf = triples_[tstate-1].pdf;
      num_pdfs_ = std::max(num_pdfs_, 1+pdf);
      const HmmTopology::HmmState &state = topo_.TopologyForPhone(phone)[hmm_state];
      int32 my_num_ids = static_cast<int32>(state.transitions.size());
      cur_transition_id += my_num_ids;  //# trans out of this state.
    }
  }

  id2state_.resize(cur_transition_id);   // cur_transition_id is #transition-ids+1.
  for (int32 tstate = 1; tstate <= static_cast<int32>(triples_.size()); tstate++)
    for (int32 tid = state2id_[tstate]; tid < state2id_[tstate+1]; tid++)
      id2state_[tid] = tstate;

}
void TransitionModel::InitializeProbs() {
  log_probs_.Resize(NumTransitionIds()+1);  // one-based array, zeroth element empty.
  for (int32 trans_id = 1; trans_id <= NumTransitionIds(); trans_id++) {
    int32 trans_state = id2state_[trans_id];
    int32 trans_index = trans_id - state2id_[trans_state];
    const Triple &triple = triples_[trans_state-1];
    const HmmTopology::TopologyEntry &entry = topo_.TopologyForPhone(triple.phone);
    KALDI_ASSERT(static_cast<size_t>(triple.hmm_state) < entry.size());
    BaseFloat prob = entry[triple.hmm_state].transitions[trans_index].second;
    if (prob <= 0.0)
      KALDI_ERR << "TransitionModel::InitializeProbs, zero "
          "probability [should remove that entry in the topology]";
    if (prob > 1.0)
      KALDI_WARN << "TransitionModel::InitializeProbs, prob greater than one.";
    log_probs_(trans_id) = log(prob);
  }
  ComputeDerivedOfProbs();
}

void TransitionModel::Check() const {
  KALDI_ASSERT(NumTransitionIds() != 0 && NumTransitionStates() != 0);
  {
    int32 sum = 0;
    for (int32 ts = 1; ts <= NumTransitionStates(); ts++) sum += NumTransitionIndices(ts);
    KALDI_ASSERT(sum == NumTransitionIds());
  }
  for (int32 tid = 1; tid <= NumTransitionIds(); tid++) {
    int32 tstate = TransitionIdToTransitionState(tid),
        index = TransitionIdToTransitionIndex(tid);
    KALDI_ASSERT(tstate > 0 && tstate <=NumTransitionStates() && index >= 0);
    KALDI_ASSERT(tid == PairToTransitionId(tstate, index));
    int32 phone = TransitionStateToPhone(tstate),
        hmm_state = TransitionStateToHmmState(tstate),
        pdf = TransitionStateToPdf(tstate);
    KALDI_ASSERT(tstate == TripleToTransitionState(phone, hmm_state, pdf));
    KALDI_ASSERT(log_probs_(tid) <= 0.0 && log_probs_(tid) - log_probs_(tid) == 0.0);
    // checking finite and non-positive (and not out-of-bounds).
  }
}

TransitionModel::TransitionModel(const ContextDependency &ctx_dep,
                                 const HmmTopology &hmm_topo): topo_(hmm_topo) {
  // First thing is to get all possible triples.
  ComputeTriples(ctx_dep);
  ComputeDerived();
  InitializeProbs();
  Check();
}

int32 TransitionModel::TripleToTransitionState(int32 phone, int32 hmm_state, int32 pdf) const {
  Triple triple(phone, hmm_state, pdf);
  // Note: if this ever gets too expensive, which is unlikely, we can refactor
  // this code to sort first on pdf, and then index on pdf, so those
  // that have the same pdf are in a contiguous range.
  std::vector<Triple>::const_iterator iter =
      std::lower_bound(triples_.begin(), triples_.end(), triple);
  if (iter == triples_.end() || !(*iter == triple)) {
    KALDI_ERR << "TransitionModel::TripleToTransitionState, triple not found."
              << " (incompatible tree and model?)";
  }
  // triples_ is indexed by transition_state-1, so add one.
  return static_cast<int32>((iter - triples_.begin())) + 1;
}


int32 TransitionModel::NumTransitionIndices(int32 trans_state) const {
  KALDI_ASSERT(static_cast<size_t>(trans_state) <= triples_.size());
  return static_cast<int32>(state2id_[trans_state+1]-state2id_[trans_state]);
}

int32 TransitionModel::TransitionIdToTransitionState(int32 trans_id) const {
  KALDI_ASSERT(trans_id != 0 &&  static_cast<size_t>(trans_id) < id2state_.size());
  return id2state_[trans_id];
}

int32 TransitionModel::TransitionIdToTransitionIndex(int32 trans_id) const {
  KALDI_ASSERT(trans_id != 0 && static_cast<size_t>(trans_id) < id2state_.size());
  return trans_id - state2id_[id2state_[trans_id]];
}

int32 TransitionModel::TransitionStateToPhone(int32 trans_state) const {
  KALDI_ASSERT(static_cast<size_t>(trans_state) <= triples_.size());
  return triples_[trans_state-1].phone;
}

int32 TransitionModel::TransitionStateToPdf(int32 trans_state) const {
  KALDI_ASSERT(static_cast<size_t>(trans_state) <= triples_.size());
  return triples_[trans_state-1].pdf;
}

int32 TransitionModel::TransitionStateToHmmState(int32 trans_state) const {
  KALDI_ASSERT(static_cast<size_t>(trans_state) <= triples_.size());
  return triples_[trans_state-1].hmm_state;
}

int32 TransitionModel::PairToTransitionId(int32 trans_state, int32 trans_index) const {
  KALDI_ASSERT(static_cast<size_t>(trans_state) <= triples_.size());
  KALDI_ASSERT(trans_index < state2id_[trans_state+1] - state2id_[trans_state]);
  return state2id_[trans_state] + trans_index;
}

bool TransitionModel::IsFinal(int32 trans_id) const {
  KALDI_ASSERT(static_cast<size_t>(trans_id) < id2state_.size());
  int32 trans_state = id2state_[trans_id];
  int32 trans_index = trans_id - state2id_[trans_state];
  const Triple &triple = triples_[trans_state-1];
  const HmmTopology::TopologyEntry &entry = topo_.TopologyForPhone(triple.phone);
  KALDI_ASSERT(static_cast<size_t>(triple.hmm_state) < entry.size());
  KALDI_ASSERT(static_cast<size_t>(triple.hmm_state) < entry.size());
  KALDI_ASSERT(static_cast<size_t>(trans_index) <
               entry[triple.hmm_state].transitions.size());
  // return true if the transition goes to the final state of the
  // topology entry.
  return (entry[triple.hmm_state].transitions[trans_index].first + 1 == 
          entry.size());
}


bool TransitionModel::IsSelfLoop(int32 trans_id) const {
  KALDI_ASSERT(static_cast<size_t>(trans_id) < id2state_.size());
  int32 trans_state = id2state_[trans_id];
  int32 trans_index = trans_id - state2id_[trans_state];
  const Triple &triple = triples_[trans_state-1];
  int32 phone = triple.phone, hmm_state = triple.hmm_state;
  const HmmTopology::TopologyEntry &entry = topo_.TopologyForPhone(phone);
  KALDI_ASSERT(static_cast<size_t>(hmm_state) < entry.size());
  return (static_cast<size_t>(trans_index) < entry[hmm_state].transitions.size()
          && entry[hmm_state].transitions[trans_index].first == hmm_state);
}

int32 TransitionModel::SelfLoopOf(int32 trans_state) const {  // returns the self-loop transition-id,
  KALDI_ASSERT(static_cast<size_t>(trans_state-1) < triples_.size());
  const Triple &triple = triples_[trans_state-1];
  // or zero if does not exist.
  int32 phone = triple.phone, hmm_state = triple.hmm_state;
  const HmmTopology::TopologyEntry &entry = topo_.TopologyForPhone(phone);
  KALDI_ASSERT(static_cast<size_t>(hmm_state) < entry.size());
  for (int32 trans_index = 0;
      trans_index < static_cast<int32>(entry[hmm_state].transitions.size());
      trans_index++)
    if (entry[hmm_state].transitions[trans_index].first == hmm_state)
      return PairToTransitionId(trans_state, trans_index);
  return 0;  // invalid transition id.
}

void TransitionModel::ComputeDerivedOfProbs() {
  non_self_loop_log_probs_.Resize(NumTransitionStates()+1);  // this array indexed
  //  by transition-state with nothing in zeroth element.
  for (int32 tstate = 1; tstate <= NumTransitionStates(); tstate++) {
    int32 tid = SelfLoopOf(tstate);
    if (tid == 0) {  // no self-loop
      non_self_loop_log_probs_(tstate) = 0.0;  // log(1.0)
    } else {
      BaseFloat self_loop_prob = exp(GetTransitionLogProb(tid)),
          non_self_loop_prob = 1.0 - self_loop_prob;
      if (non_self_loop_prob <= 0.0) {
        KALDI_WARN << "ComputeDerivedOfProbs(): non-self-loop prob is " << non_self_loop_prob;
        non_self_loop_prob = 1.0e-10;  // just so we can continue...
      }
      non_self_loop_log_probs_(tstate) = log(non_self_loop_prob);  // will be negative.
    }
  }
}

void TransitionModel::Read(std::istream &is, bool binary) {
  ExpectToken(is, binary, "<TransitionModel>");
  topo_.Read(is, binary);
  ExpectToken(is, binary, "<Triples>");
  int32 size;
  ReadBasicType(is, binary, &size);
  triples_.resize(size);
  for (int32 i = 0; i < size; i++) {
    ReadBasicType(is, binary, &(triples_[i].phone));
    ReadBasicType(is, binary, &(triples_[i].hmm_state));
    ReadBasicType(is, binary, &(triples_[i].pdf));
  }
  ExpectToken(is, binary, "</Triples>");
  ComputeDerived();
  ExpectToken(is, binary, "<LogProbs>");
  log_probs_.Read(is, binary);
  ExpectToken(is, binary, "</LogProbs>");
  ExpectToken(is, binary, "</TransitionModel>");
  ComputeDerivedOfProbs();
  Check();
}

void TransitionModel::Write(std::ostream &os, bool binary) const {
  WriteToken(os, binary, "<TransitionModel>");
  if (!binary) os << "\n";
  topo_.Write(os, binary);
  WriteToken(os, binary, "<Triples>");
  WriteBasicType(os, binary, static_cast<int32>(triples_.size()));
  if (!binary) os << "\n";
  for (int32 i = 0; i < static_cast<int32> (triples_.size()); i++) {
    WriteBasicType(os, binary, triples_[i].phone);
    WriteBasicType(os, binary, triples_[i].hmm_state);
    WriteBasicType(os, binary, triples_[i].pdf);
    if (!binary) os << "\n";
  }
  WriteToken(os, binary, "</Triples>");
  if (!binary) os << "\n";
  WriteToken(os, binary, "<LogProbs>");
  if (!binary) os << "\n";
  log_probs_.Write(os, binary);
  WriteToken(os, binary, "</LogProbs>");
  if (!binary) os << "\n";
  WriteToken(os, binary, "</TransitionModel>");
  if (!binary) os << "\n";
}

BaseFloat TransitionModel::GetTransitionProb(int32 trans_id) const {
  return exp(log_probs_(trans_id));
}

BaseFloat TransitionModel::GetTransitionLogProb(int32 trans_id) const {
  return log_probs_(trans_id);
}

BaseFloat TransitionModel::GetNonSelfLoopLogProb(int32 trans_state) const {
  KALDI_ASSERT(trans_state != 0);
  return non_self_loop_log_probs_(trans_state);
}

BaseFloat TransitionModel::GetTransitionLogProbIgnoringSelfLoops(int32 trans_id) const {
  KALDI_ASSERT(trans_id != 0);
  KALDI_PARANOID_ASSERT(!IsSelfLoop(trans_id));
  return log_probs_(trans_id) - GetNonSelfLoopLogProb(TransitionIdToTransitionState(trans_id));
}

void TransitionModel::Update(const Vector<double> &stats,  // stats are counts/weights, indexed by transition-id.
                             const TransitionUpdateConfig &cfg,
                             BaseFloat *objf_impr_out,
                             BaseFloat *count_out) {
  if (cfg.share_for_pdfs) {
    UpdateShared(stats, cfg, objf_impr_out, count_out);
    return;
  }
  BaseFloat count_sum = 0.0, objf_impr_sum = 0.0;
  int32 num_skipped = 0, num_floored = 0;
  KALDI_ASSERT(stats.Dim() == NumTransitionIds()+1);
  for (int32 tstate = 1; tstate <= NumTransitionStates(); tstate++) {
    int32 n = NumTransitionIndices(tstate);
    KALDI_ASSERT(n>=1);
    if (n > 1) {  // no point updating if only one transition...
      Vector<double> counts(n);
      for (int32 tidx = 0; tidx < n; tidx++) {
        int32 tid = PairToTransitionId(tstate, tidx);
        counts(tidx) = stats(tid);
      }
      double tstate_tot = counts.Sum();
      count_sum += tstate_tot;
      if (tstate_tot < cfg.mincount) { num_skipped++; }
      else {
        Vector<BaseFloat> old_probs(n), new_probs(n);
        for (int32 tidx = 0; tidx < n; tidx++) {
          int32 tid = PairToTransitionId(tstate, tidx);
          old_probs(tidx) = new_probs(tidx) = GetTransitionProb(tid);
        }
        for (int32 tidx = 0; tidx < n; tidx++)
          new_probs(tidx) = counts(tidx) / tstate_tot;
        for (int32 i = 0; i < 3; i++) {  // keep flooring+renormalizing for 3 times..
          new_probs.Scale(1.0 / new_probs.Sum());
          for (int32 tidx = 0; tidx < n; tidx++)
            new_probs(tidx) = std::max(new_probs(tidx), cfg.floor);
        }
        // Compute objf change
        for (int32 tidx = 0; tidx < n; tidx++) {
          if (new_probs(tidx) == cfg.floor) num_floored++;
          double objf_change = counts(tidx) * (log(new_probs(tidx))
                                               - log(old_probs(tidx)));
          objf_impr_sum += objf_change;
        }
        // Commit updated values.
        for (int32 tidx = 0; tidx < n; tidx++) {
          int32 tid = PairToTransitionId(tstate, tidx);
          log_probs_(tid) = log(new_probs(tidx));
          if (log_probs_(tid) - log_probs_(tid) != 0.0)
            KALDI_ERR << "Log probs is inf or NaN: error in update or bad stats?";
        }
      }
    }
  }
  KALDI_LOG << "TransitionModel::Update, objf change is "
            << (objf_impr_sum / count_sum) << " per frame over " << count_sum
            << " frames; " << num_floored << " probabilities floored, "
            << num_skipped << " states skipped due to insuffient data.";
  if (objf_impr_out) *objf_impr_out = objf_impr_sum;
  if (count_out) *count_out = count_sum;
  ComputeDerivedOfProbs();
}

/// This version of the Update() function is for if the user specifies
/// --share-for-pdfs=true.  We share the transitions for all states that
/// share the same pdf.
void TransitionModel::UpdateShared(const Vector<double> &stats,
                                   const TransitionUpdateConfig &cfg,
                                   BaseFloat *objf_impr_out,
                                   BaseFloat *count_out) {
  KALDI_ASSERT(cfg.share_for_pdfs);

  BaseFloat count_sum = 0.0, objf_impr_sum = 0.0;
  int32 num_skipped = 0, num_floored = 0;
  KALDI_ASSERT(stats.Dim() == NumTransitionIds()+1);
  std::map<int32, std::set<int32> > pdf_to_tstate;

  for (int32 tstate = 1; tstate <= NumTransitionStates(); tstate++) {
    int32 pdf = TransitionStateToPdf(tstate);
    pdf_to_tstate[pdf].insert(tstate);
  }
  std::map<int32, std::set<int32> >::iterator map_iter;
  for (map_iter = pdf_to_tstate.begin();
       map_iter != pdf_to_tstate.end();
       ++map_iter) {
    // map_iter->first is pdf-id... not needed.
    const std::set<int32> &tstates = map_iter->second;
    KALDI_ASSERT(!tstates.empty());
    int32 one_tstate = *(tstates.begin());
    int32 n = NumTransitionIndices(one_tstate);
    KALDI_ASSERT(n >= 1);
    if (n > 1) { // Only update if >1 transition...
      Vector<double> counts(n);
      for (std::set<int32>::const_iterator iter = tstates.begin();
           iter != tstates.end();
           ++iter) {
        int32 tstate = *iter;
        if (NumTransitionIndices(tstate) != n)
          KALDI_ERR << "Mismatch in #transition indices: you cannot "
              "use the --share-for-pdfs option with this topology "
              "and sharing scheme.";
        for (int32 tidx = 0; tidx < n; tidx++) {
          int32 tid = PairToTransitionId(tstate, tidx);
          counts(tidx) += stats(tid);
        }
      }
      double pdf_tot = counts.Sum();
      count_sum += pdf_tot;
      if (pdf_tot < cfg.mincount) { num_skipped++; }
      else {
        // Note: when calculating objf improvement, we
        // assume we previously had the same tying scheme so
        // we can get the params from one_tstate and they're valid
        // for all.
        Vector<BaseFloat> old_probs(n), new_probs(n);
        for (int32 tidx = 0; tidx < n; tidx++) {
          int32 tid = PairToTransitionId(one_tstate, tidx);
          old_probs(tidx) = new_probs(tidx) = GetTransitionProb(tid);
        }
        for (int32 tidx = 0; tidx < n; tidx++)
          new_probs(tidx) = counts(tidx) / pdf_tot;
        for (int32 i = 0; i < 3; i++) {  // keep flooring+renormalizing for 3 times..
          new_probs.Scale(1.0 / new_probs.Sum());
          for (int32 tidx = 0; tidx < n; tidx++)
            new_probs(tidx) = std::max(new_probs(tidx), cfg.floor);
        }
        // Compute objf change
        for (int32 tidx = 0; tidx < n; tidx++) {
          if (new_probs(tidx) == cfg.floor) num_floored++;
          double objf_change = counts(tidx) * (log(new_probs(tidx))
                                               - log(old_probs(tidx)));
          objf_impr_sum += objf_change;
        }
        // Commit updated values.
        for (std::set<int32>::const_iterator iter = tstates.begin();
             iter != tstates.end();
             ++iter) {
          int32 tstate = *iter;
          for (int32 tidx = 0; tidx < n; tidx++) {
            int32 tid = PairToTransitionId(tstate, tidx);
            log_probs_(tid) = log(new_probs(tidx));
            if (log_probs_(tid) - log_probs_(tid) != 0.0)
              KALDI_ERR << "Log probs is inf or NaN: error in update or bad stats?";
          }
        }
      }
    }
  }
  KALDI_LOG << "TransitionModel::Update (shared update), objf change is "
            << (objf_impr_sum / count_sum) << " per frame over " << count_sum
            << " frames; " << num_floored << " probabilities floored, "
            << num_skipped << " pdf-ids skipped due to insuffient data.";
  if (objf_impr_out) *objf_impr_out = objf_impr_sum;
  if (count_out) *count_out = count_sum;
  ComputeDerivedOfProbs();
}


int32 TransitionModel::TransitionIdToPhone(int32 trans_id) const {
  KALDI_ASSERT(trans_id != 0 && static_cast<size_t>(trans_id) < id2state_.size());
  int32 trans_state = id2state_[trans_id];
  return triples_[trans_state-1].phone;
}

int32 TransitionModel::TransitionIdToPdfClass(int32 trans_id) const {
  KALDI_ASSERT(trans_id != 0 && static_cast<size_t>(trans_id) < id2state_.size());
  int32 trans_state = id2state_[trans_id];

  const Triple &t = triples_[trans_state-1];
  const HmmTopology::TopologyEntry &entry = topo_.TopologyForPhone(t.phone);
  KALDI_ASSERT(static_cast<size_t>(t.hmm_state) < entry.size());
  return entry[t.hmm_state].pdf_class;
}


int32 TransitionModel::TransitionIdToHmmState(int32 trans_id) const {
  KALDI_ASSERT(trans_id != 0 && static_cast<size_t>(trans_id) < id2state_.size());
  int32 trans_state = id2state_[trans_id];
  const Triple &t = triples_[trans_state-1];
  return t.hmm_state;
}

void TransitionModel::Print(std::ostream &os,
                            const std::vector<std::string> &phone_names,
                            const Vector<double> *occs) {
  if (occs != NULL)
    KALDI_ASSERT(occs->Dim() == NumPdfs());
<<<<<<< HEAD
  for (int32 tstate = 1; tstate < NumTransitionStates(); tstate++) {
=======
  for (int32 tstate = 1; tstate <= NumTransitionStates(); tstate++) {
>>>>>>> 5103ad3c
    const Triple &triple = triples_[tstate-1];
    KALDI_ASSERT(static_cast<size_t>(triple.phone) < phone_names.size());
    std::string phone_name = phone_names[triple.phone];

    os << "Transition-state " << tstate << ": phone = " << phone_name
       << " hmm-state = " << triple.hmm_state << " pdf = " << triple.pdf << '\n';
    for (int32 tidx = 0; tidx < NumTransitionIndices(tstate); tidx++) {
      int32 tid = PairToTransitionId(tstate, tidx);
      BaseFloat p = GetTransitionProb(tid);
      os << " Transition-id = " << tid << " p = " << p;
      if (occs != NULL) os << " count of pdf = " << (*occs)(triple.pdf);
      // now describe what it's a transition to.
      if (IsSelfLoop(tid)) os << " [self-loop]\n";
      else {
        int32 hmm_state = triple.hmm_state;
        const HmmTopology::TopologyEntry &entry = topo_.TopologyForPhone(triple.phone);
        KALDI_ASSERT(static_cast<size_t>(hmm_state) < entry.size());
        int32 next_hmm_state = entry[hmm_state].transitions[tidx].first;
        KALDI_ASSERT(next_hmm_state != hmm_state);
        os << " [" << hmm_state << " -> " << next_hmm_state << "]\n";
      }
    }
  }
}

bool GetPdfsForPhones(const TransitionModel &trans_model,
                      const std::vector<int32> &phones,
                      std::vector<int32> *pdfs) {
  KALDI_ASSERT(IsSortedAndUniq(phones));
  KALDI_ASSERT(pdfs != NULL);
  pdfs->clear();
  for (int32 tstate = 1; tstate <= trans_model.NumTransitionStates(); tstate++) {
    if (std::binary_search(phones.begin(), phones.end(),
                          trans_model.TransitionStateToPhone(tstate)))
      pdfs->push_back(trans_model.TransitionStateToPdf(tstate));
  }
  SortAndUniq(pdfs);

  for (int32 tstate = 1; tstate <= trans_model.NumTransitionStates(); tstate++)
    if (std::binary_search(pdfs->begin(), pdfs->end(),
                          trans_model.TransitionStateToPdf(tstate))
       && !std::binary_search(phones.begin(), phones.end(),
                              trans_model.TransitionStateToPhone(tstate)))
      return false;
  return true;
}

bool GetPhonesForPdfs(const TransitionModel &trans_model,
                     const std::vector<int32> &pdfs, 
                     std::vector<int32> *phones) {
  KALDI_ASSERT(IsSortedAndUniq(pdfs));
  KALDI_ASSERT(phones != NULL);
  phones->clear();
  for (int32 tstate = 1; tstate <= trans_model.NumTransitionStates(); tstate++) {
    if (std::binary_search(pdfs.begin(), pdfs.end(),
                           trans_model.TransitionStateToPdf(tstate)))
      phones->push_back(trans_model.TransitionStateToPhone(tstate));
  }
  SortAndUniq(phones);

  for (int32 tstate = 1; tstate <= trans_model.NumTransitionStates(); tstate++)
    if (std::binary_search(phones->begin(), phones->end(),
                           trans_model.TransitionStateToPhone(tstate)) 
        && !std::binary_search(pdfs.begin(), pdfs.end(),
                               trans_model.TransitionStateToPdf(tstate)))
      return false;
  return true;
}

} // End namespace kaldi<|MERGE_RESOLUTION|>--- conflicted
+++ resolved
@@ -509,11 +509,7 @@
                             const Vector<double> *occs) {
   if (occs != NULL)
     KALDI_ASSERT(occs->Dim() == NumPdfs());
-<<<<<<< HEAD
-  for (int32 tstate = 1; tstate < NumTransitionStates(); tstate++) {
-=======
   for (int32 tstate = 1; tstate <= NumTransitionStates(); tstate++) {
->>>>>>> 5103ad3c
     const Triple &triple = triples_[tstate-1];
     KALDI_ASSERT(static_cast<size_t>(triple.phone) < phone_names.size());
     std::string phone_name = phone_names[triple.phone];
